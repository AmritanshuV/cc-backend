<script context="module">
  export function formatTime(t, forNode = false) {
    if (t !== null) {
      if (isNaN(t)) {
        return t;
      } else {
        const tAbs = Math.abs(t);
        const h = Math.floor(tAbs / 3600);
        const m = Math.floor((tAbs % 3600) / 60);
        // Re-Add "negativity" to time ticks only as string, so that if-cases work as intended
        if (h == 0) return `${forNode && m != 0 ? "-" : ""}${m}m`;
        else if (m == 0) return `${forNode ? "-" : ""}${h}h`;
        else return `${forNode ? "-" : ""}${h}:${m}h`;
      }
    }
  }

  export function timeIncrs(timestep, maxX, forNode) {
    if (forNode === true) {
      return [60, 300, 900, 1800, 3600, 7200, 14400, 21600]; // forNode fixed increments
    } else {
      let incrs = [];
      for (let t = timestep; t < maxX; t *= 10)
        incrs.push(t, t * 2, t * 3, t * 5);

      return incrs;
    }
  }

  export function findThresholds(
    metricConfig,
    scope,
    subCluster,
    isShared,
    hwthreads,
  ) {
    // console.log('NAME ' + metricConfig.name + ' / SCOPE ' + scope + ' / SUBCLUSTER ' + subCluster.name)
    if (!metricConfig || !scope || !subCluster) {
      console.warn("Argument missing for findThresholds!");
      return null;
    }

    if (
      (scope == "node" && isShared == false) ||
      metricConfig.aggregation == "avg"
    ) {
      if (metricConfig.subClusters && metricConfig.subClusters.length === 0) {
        // console.log('subClusterConfigs array empty, use metricConfig defaults')
        return {
          normal: metricConfig.normal,
          caution: metricConfig.caution,
          alert: metricConfig.alert,
          peak: metricConfig.peak,
        };
      } else if (
        metricConfig.subClusters &&
        metricConfig.subClusters.length > 0
      ) {
        // console.log('subClusterConfigs found, use subCluster Settings if matching jobs subcluster:')
        let forSubCluster = metricConfig.subClusters.find(
          (sc) => sc.name == subCluster.name,
        );
        if (
          forSubCluster &&
          forSubCluster.normal &&
          forSubCluster.caution &&
          forSubCluster.alert &&
          forSubCluster.peak
        )
          return forSubCluster;
        else
          return {
            normal: metricConfig.normal,
            caution: metricConfig.caution,
            alert: metricConfig.alert,
            peak: metricConfig.peak,
          };
      } else {
        console.warn("metricConfig.subClusters not found!");
        return null;
      }
    }

    if (metricConfig.aggregation != "sum") {
      console.warn(
        "Missing or unkown aggregation mode (sum/avg) for metric:",
        metricConfig,
      );
      return null;
    }

    let divisor = 1;
    if (isShared == true && hwthreads > 0) {
      // Shared
      divisor = subCluster.topology.node.length / hwthreads;
    } else if (scope == "socket") divisor = subCluster.topology.socket.length;
    else if (scope == "core") divisor = subCluster.topology.core.length;
    else if (scope == "accelerator")
      divisor = subCluster.topology.accelerators.length;
    else if (scope == "hwthread") divisor = subCluster.topology.node.length;
    else {
      // console.log('TODO: how to calc thresholds for ', scope)
      return null;
    }

    let mc =
      metricConfig?.subClusters?.find((sc) => sc.name == subCluster.name) ||
      metricConfig;
    return {
      peak: mc.peak / divisor,
      normal: mc.normal / divisor,
      caution: mc.caution / divisor,
      alert: mc.alert / divisor,
    };
  }
</script>

<!--
    @component

    Only width/height should change reactively.

    Properties:
    - width:            Number
    - height:           Number
    - timestep:         Number
    - series:           [GraphQL.Series]
    - statisticsSeries: [GraphQL.StatisticsSeries]
    - cluster:          GraphQL.Cluster
    - subCluster:       String
    - metric:           String
    - scope:            String
    - useStatsSeries:   Boolean

    Functions:
    - setTimeRange(from, to): Void

    // TODO: Move helper functions to module context?
 -->
<script>
<<<<<<< HEAD
    import uPlot from 'uplot'
    import { formatNumber } from '../units.js'
    import { getContext, onMount, onDestroy } from 'svelte'
    import { Card } from 'sveltestrap'

    export let metric
    export let scope = 'node'
    export let resources = []
    export let width
    export let height
    export let timestep
    export let series
    export let useStatsSeries = null
    export let statisticsSeries = null
    export let cluster
    export let subCluster
    export let isShared = false
    export let forNode = false
    export let numhwthreads = 0
    export let numaccs = 0

    if (useStatsSeries == null)
        useStatsSeries = statisticsSeries != null

    if (useStatsSeries == false && series == null)
        useStatsSeries = true

    const metricConfig = getContext('metrics')(cluster, metric)
    const clusterCockpitConfig = getContext('cc-config')
    const resizeSleepTime = 250
    const normalLineColor = '#000000'
    const lineWidth = clusterCockpitConfig.plot_general_lineWidth / window.devicePixelRatio
    const lineColors = clusterCockpitConfig.plot_general_colorscheme
    const backgroundColors = { normal:  'rgba(255, 255, 255, 1.0)', caution: 'rgba(255, 128, 0, 0.3)', alert: 'rgba(255, 0, 0, 0.3)' }
    const thresholds = findThresholds(metricConfig, scope, typeof subCluster == 'string' ? cluster.subClusters.find(sc => sc.name == subCluster) : subCluster, isShared, numhwthreads, numaccs)

    // converts the legend into a simple tooltip
    function legendAsTooltipPlugin({ className, style = { backgroundColor:"rgba(255, 249, 196, 0.92)", color: "black" } } = {}) {
        let legendEl;
        const dataSize = series.length

        function init(u, opts) {
            legendEl = u.root.querySelector(".u-legend");

            legendEl.classList.remove("u-inline");
            className && legendEl.classList.add(className);

            uPlot.assign(legendEl.style, {
                textAlign: "left",
                pointerEvents: "none",
                display: "none",
                position: "absolute",
                left: 0,
                top: 0,
                zIndex: 100,
                boxShadow: "2px 2px 10px rgba(0,0,0,0.5)",
                ...style
            });

            // conditional hide series color markers:
            if (useStatsSeries === true || // Min/Max/Avg Self-Explanatory
                dataSize === 1          || // Only one Y-Dataseries
                dataSize > 6            ){ // More than 6 Y-Dataseries
                const idents = legendEl.querySelectorAll(".u-marker");
                for (let i = 0; i < idents.length; i++)
                    idents[i].style.display = "none";
            }

            const overEl = u.over;
            overEl.style.overflow = "visible";

            // move legend into plot bounds
            overEl.appendChild(legendEl);

            // show/hide tooltip on enter/exit
            overEl.addEventListener("mouseenter", () => {legendEl.style.display = null;});
            overEl.addEventListener("mouseleave", () => {legendEl.style.display = "none";});

            // let tooltip exit plot
            // overEl.style.overflow = "visible";
        }

        function update(u) {
            const { left, top } = u.cursor;
            const width = u.over.querySelector(".u-legend").offsetWidth;
            legendEl.style.transform = "translate(" + (left - width - 15) + "px, " + (top + 15) + "px)";
        }

        if (dataSize <= 12 || useStatsSeries === true) {
            return {
                hooks: {
                    init: init,
                    setCursor: update,
                }
            }
        } else { // Setting legend-opts show/live as object with false here will not work ...
            return {}
        }
    }

    function backgroundColor() {
        if (clusterCockpitConfig.plot_general_colorBackground == false
            || !thresholds
            || !(series && series.every(s => s.statistics != null)))
            return backgroundColors.normal

        let cond = thresholds.alert < thresholds.caution
            ? (a, b) => a <= b
            : (a, b) => a >= b

        let avg = series.reduce((sum, series) => sum + series.statistics.avg, 0) / series.length

        if (Number.isNaN(avg))
            return backgroundColors.normal

        if (cond(avg, thresholds.alert))
            return backgroundColors.alert

        if (cond(avg, thresholds.caution))
            return backgroundColors.caution

        return backgroundColors.normal
    }

    function lineColor(i, n) {
        if (n >= lineColors.length)
            return lineColors[i % lineColors.length];
        else
            return lineColors[Math.floor((i / n) * lineColors.length)];
=======
  import uPlot from "uplot";
  import { formatNumber } from "../units.js";
  import { getContext, onMount, onDestroy } from "svelte";
  import { Card } from "@sveltestrap/sveltestrap";

  export let metric;
  export let scope = "node";
  export let resources = [];
  export let width;
  export let height;
  export let timestep;
  export let series;
  export let useStatsSeries = null;
  export let statisticsSeries = null;
  export let cluster;
  export let subCluster;
  export let isShared = false;
  export let forNode = false;
  export let hwthreads = 0;

  if (useStatsSeries == null) useStatsSeries = statisticsSeries != null;

  if (useStatsSeries == false && series == null) useStatsSeries = true;

  const metricConfig = getContext("metrics")(cluster, metric);
  const clusterCockpitConfig = getContext("cc-config");
  const resizeSleepTime = 250;
  const normalLineColor = "#000000";
  const lineWidth =
    clusterCockpitConfig.plot_general_lineWidth / window.devicePixelRatio;
  const lineColors = clusterCockpitConfig.plot_general_colorscheme;
  const backgroundColors = {
    normal: "rgba(255, 255, 255, 1.0)",
    caution: "rgba(255, 128, 0, 0.3)",
    alert: "rgba(255, 0, 0, 0.3)",
  };
  const thresholds = findThresholds(
    metricConfig,
    scope,
    typeof subCluster == "string"
      ? cluster.subClusters.find((sc) => sc.name == subCluster)
      : subCluster,
    isShared,
    hwthreads,
  );

  // converts the legend into a simple tooltip
  function legendAsTooltipPlugin({
    className,
    style = { backgroundColor: "rgba(255, 249, 196, 0.92)", color: "black" },
  } = {}) {
    let legendEl;
    const dataSize = series.length;

    function init(u, opts) {
      legendEl = u.root.querySelector(".u-legend");

      legendEl.classList.remove("u-inline");
      className && legendEl.classList.add(className);

      uPlot.assign(legendEl.style, {
        textAlign: "left",
        pointerEvents: "none",
        display: "none",
        position: "absolute",
        left: 0,
        top: 0,
        zIndex: 100,
        boxShadow: "2px 2px 10px rgba(0,0,0,0.5)",
        ...style,
      });

      // conditional hide series color markers:
      if (
        useStatsSeries === true || // Min/Max/Avg Self-Explanatory
        dataSize === 1 || // Only one Y-Dataseries
        dataSize > 6
      ) {
        // More than 6 Y-Dataseries
        const idents = legendEl.querySelectorAll(".u-marker");
        for (let i = 0; i < idents.length; i++)
          idents[i].style.display = "none";
      }

      const overEl = u.over;
      overEl.style.overflow = "visible";

      // move legend into plot bounds
      overEl.appendChild(legendEl);

      // show/hide tooltip on enter/exit
      overEl.addEventListener("mouseenter", () => {
        legendEl.style.display = null;
      });
      overEl.addEventListener("mouseleave", () => {
        legendEl.style.display = "none";
      });

      // let tooltip exit plot
      // overEl.style.overflow = "visible";
>>>>>>> 32a57661
    }

    function update(u) {
      const { left, top } = u.cursor;
      const width = u.over.querySelector(".u-legend").offsetWidth;
      legendEl.style.transform =
        "translate(" + (left - width - 15) + "px, " + (top + 15) + "px)";
    }

    if (dataSize <= 12 || useStatsSeries === true) {
      return {
        hooks: {
          init: init,
          setCursor: update,
        },
      };
    } else {
      // Setting legend-opts show/live as object with false here will not work ...
      return {};
    }
  }

  function backgroundColor() {
    if (
      clusterCockpitConfig.plot_general_colorBackground == false ||
      !thresholds ||
      !(series && series.every((s) => s.statistics != null))
    )
      return backgroundColors.normal;

    let cond =
      thresholds.alert < thresholds.caution
        ? (a, b) => a <= b
        : (a, b) => a >= b;

    let avg =
      series.reduce((sum, series) => sum + series.statistics.avg, 0) /
      series.length;

    if (Number.isNaN(avg)) return backgroundColors.normal;

    if (cond(avg, thresholds.alert)) return backgroundColors.alert;

    if (cond(avg, thresholds.caution)) return backgroundColors.caution;

    return backgroundColors.normal;
  }

  function lineColor(i, n) {
    if (n >= lineColors.length) return lineColors[i % lineColors.length];
    else return lineColors[Math.floor((i / n) * lineColors.length)];
  }

  const longestSeries = useStatsSeries
    ? statisticsSeries.mean.length
    : series.reduce((n, series) => Math.max(n, series.data.length), 0);
  const maxX = longestSeries * timestep;
  let maxY = null;

  if (thresholds !== null) {
    maxY = useStatsSeries
      ? statisticsSeries.max.reduce(
          (max, x) => Math.max(max, x),
          thresholds.normal,
        ) || thresholds.normal
      : series.reduce(
          (max, series) => Math.max(max, series.statistics?.max),
          thresholds.normal,
        ) || thresholds.normal;

    if (maxY >= 10 * thresholds.peak) {
      // Hard y-range render limit if outliers in series data
      maxY = 10 * thresholds.peak;
    }
  }

  const plotSeries = [
    {
      label: "Runtime",
      value: (u, ts, sidx, didx) =>
        didx == null ? null : formatTime(ts, forNode),
    },
  ];
  const plotData = [new Array(longestSeries)];

  if (forNode === true) {
    // Negative Timestamp Buildup
    for (let i = 0; i <= longestSeries; i++) {
      plotData[0][i] = (longestSeries - i) * timestep * -1;
    }
  } else {
    // Positive Timestamp Buildup
    for (
      let j = 0;
      j < longestSeries;
      j++ // TODO: Cache/Reuse this array?
    )
      plotData[0][j] = j * timestep;
  }

  let plotBands = undefined;
  if (useStatsSeries) {
    plotData.push(statisticsSeries.min);
    plotData.push(statisticsSeries.max);
    plotData.push(statisticsSeries.mean);

    if (forNode === true) {
      // timestamp 0 with null value for reversed time axis
      if (plotData[1].length != 0) plotData[1].push(null);
      if (plotData[2].length != 0) plotData[2].push(null);
      if (plotData[3].length != 0) plotData[3].push(null);
    }

    plotSeries.push({
      label: "min",
      scale: "y",
      width: lineWidth,
      stroke: "red",
    });
    plotSeries.push({
      label: "max",
      scale: "y",
      width: lineWidth,
      stroke: "green",
    });
    plotSeries.push({
      label: "mean",
      scale: "y",
      width: lineWidth,
      stroke: "black",
    });

    plotBands = [
      { series: [2, 3], fill: "rgba(0,255,0,0.1)" },
      { series: [3, 1], fill: "rgba(255,0,0,0.1)" },
    ];
  } else {
    for (let i = 0; i < series.length; i++) {
      plotData.push(series[i].data);
      if (forNode === true && plotData[1].length != 0) plotData[1].push(null); // timestamp 0 with null value for reversed time axis
      plotSeries.push({
        label:
          scope === "node"
            ? resources[i].hostname
            : // scope === 'accelerator' ? resources[0].accelerators[i] :
              scope + " #" + (i + 1),
        scale: "y",
        width: lineWidth,
        stroke: lineColor(i, series.length),
      });
    }
  }

  const opts = {
    width,
    height,
    plugins: [legendAsTooltipPlugin()],
    series: plotSeries,
    axes: [
      {
        scale: "x",
        space: 35,
        incrs: timeIncrs(timestep, maxX, forNode),
        values: (_, vals) => vals.map((v) => formatTime(v, forNode)),
      },
      {
        scale: "y",
        grid: { show: true },
        labelFont: "sans-serif",
        values: (u, vals) => vals.map((v) => formatNumber(v)),
      },
    ],
    bands: plotBands,
    padding: [5, 10, -20, 0],
    hooks: {
      draw: [
        (u) => {
          // Draw plot type label:
          let textl = `${scope}${plotSeries.length > 2 ? "s" : ""}${
            useStatsSeries
              ? ": min/avg/max"
              : metricConfig != null && scope != metricConfig.scope
                ? ` (${metricConfig.aggregation})`
                : ""
          }`;
          let textr = `${isShared && scope != "core" && scope != "accelerator" ? "[Shared]" : ""}`;
          u.ctx.save();
          u.ctx.textAlign = "start"; // 'end'
          u.ctx.fillStyle = "black";
          u.ctx.fillText(textl, u.bbox.left + 10, u.bbox.top + 10);
          u.ctx.textAlign = "end";
          u.ctx.fillStyle = "black";
          u.ctx.fillText(
            textr,
            u.bbox.left + u.bbox.width - 10,
            u.bbox.top + 10,
          );
          // u.ctx.fillText(text, u.bbox.left + u.bbox.width - 10, u.bbox.top + u.bbox.height - 10) // Recipe for bottom right

          if (!thresholds) {
            u.ctx.restore();
            return;
          }

          let y = u.valToPos(thresholds.normal, "y", true);
          u.ctx.save();
          u.ctx.lineWidth = lineWidth;
          u.ctx.strokeStyle = normalLineColor;
          u.ctx.setLineDash([5, 5]);
          u.ctx.beginPath();
          u.ctx.moveTo(u.bbox.left, y);
          u.ctx.lineTo(u.bbox.left + u.bbox.width, y);
          u.ctx.stroke();
          u.ctx.restore();
        },
      ],
    },
    scales: {
      x: { time: false },
      y: maxY ? { range: [0, maxY * 1.1] } : {},
    },
    legend: {
      // Display legend until max 12 Y-dataseries
      show: series.length <= 12 || useStatsSeries === true ? true : false,
      live: series.length <= 12 || useStatsSeries === true ? true : false,
    },
    cursor: { drag: { x: true, y: true } },
  };

  // console.log(opts)

  let plotWrapper = null;
  let uplot = null;
  let timeoutId = null;
  let prevWidth = null,
    prevHeight = null;

  function render() {
    if (!width || Number.isNaN(width) || width < 0) return;

    if (prevWidth != null && Math.abs(prevWidth - width) < 10) return;

    prevWidth = width;
    prevHeight = height;

    if (!uplot) {
      opts.width = width;
      opts.height = height;
      uplot = new uPlot(opts, plotData, plotWrapper);
    } else {
      uplot.setSize({ width, height });
    }
  }

  function onSizeChange() {
    if (!uplot) return;

    if (timeoutId != null) clearTimeout(timeoutId);

    timeoutId = setTimeout(() => {
      timeoutId = null;
      render();
    }, resizeSleepTime);
  }

  $: if (series[0].data.length > 0) {
    onSizeChange(width, height);
  }

  onMount(() => {
    if (series[0].data.length > 0) {
      plotWrapper.style.backgroundColor = backgroundColor();
      render();
    }
  });

  onDestroy(() => {
    if (uplot) uplot.destroy();

    if (timeoutId != null) clearTimeout(timeoutId);
  });

<<<<<<< HEAD
    export function findThresholds(metricConfig, scope, subCluster, isShared, numhwthreads, numaccs) {
        // console.log('NAME ' + metricConfig.name + ' / SCOPE ' + scope + ' / SUBCLUSTER ' + subCluster.name)
        if (!metricConfig || !scope || !subCluster) {
            console.warn('Argument missing for findThresholds!')
            return null
        }

        if ((scope == 'node' && isShared == false) || metricConfig.aggregation == 'avg') {
            if (metricConfig.subClusters && metricConfig.subClusters.length === 0) {
                // console.log('subClusterConfigs array empty, use metricConfig defaults')
                return { normal: metricConfig.normal, caution: metricConfig.caution, alert: metricConfig.alert, peak: metricConfig.peak }
            } else if (metricConfig.subClusters && metricConfig.subClusters.length > 0) {
                // console.log('subClusterConfigs found, use subCluster Settings if matching jobs subcluster:')
                let forSubCluster = metricConfig.subClusters.find(sc => sc.name == subCluster.name)
                if (forSubCluster && forSubCluster.normal && forSubCluster.caution && forSubCluster.alert && forSubCluster.peak) return forSubCluster
                else return { normal: metricConfig.normal, caution: metricConfig.caution, alert: metricConfig.alert, peak: metricConfig.peak}
            } else {
                console.warn('metricConfig.subClusters not found!')
                return null
            }
        }

        if (metricConfig.aggregation != 'sum') {
            console.warn('Missing or unkown aggregation mode (sum/avg) for metric:', metricConfig)
            return null
        }

        let divisor = 1
        if (isShared == true) { // Shared
            if (numaccs > 0) {
                divisor = subCluster.topology.accelerators.length / numaccs
            } else if (numhwthreads > 0) {
                divisor = subCluster.topology.node.length / numhwthreads
            }
        else if (scope == 'socket')
            divisor = subCluster.topology.socket.length
        else if (scope == 'core')
            divisor = subCluster.topology.core.length
        else if (scope == 'accelerator')
            divisor = subCluster.topology.accelerators.length
        else if (scope == 'hwthread')
            divisor = subCluster.topology.node.length
        else
            // console.log('TODO: how to calc thresholds for ', scope)
            return null
        }

        let mc = metricConfig?.subClusters?.find(sc => sc.name == subCluster.name) || metricConfig
        return {
            peak: mc.peak / divisor,
            normal: mc.normal / divisor,
            caution: mc.caution / divisor,
            alert: mc.alert / divisor
        }
    }
=======
  // `from` and `to` must be numbers between 0 and 1.
  export function setTimeRange(from, to) {
    if (!uplot || from > to) return false;
>>>>>>> 32a57661

    uplot.setScale("x", { min: from * maxX, max: to * maxX });
    return true;
  }
</script>

{#if series[0].data.length > 0}
  <div bind:this={plotWrapper} class="cc-plot"></div>
{:else}
  <Card class="mx-4" body color="warning"
    >Cannot render plot: No series data returned for <code>{metric}</code></Card
  >
{/if}

<style>
  .cc-plot {
    border-radius: 5px;
  }
</style><|MERGE_RESOLUTION|>--- conflicted
+++ resolved
@@ -89,11 +89,12 @@
       return null;
     }
 
-    let divisor = 1;
-    if (isShared == true && hwthreads > 0) {
-      // Shared
-      divisor = subCluster.topology.node.length / hwthreads;
-    } else if (scope == "socket") divisor = subCluster.topology.socket.length;
+    let divisor = 1
+    if (isShared == true) { // Shared
+      if (numaccs > 0) divisor = subCluster.topology.accelerators.length / numaccs;
+      else if (numhwthreads > 0) divisor = subCluster.topology.node.length / numhwthreads;
+    }
+    else if (scope == 'socket') divisor = subCluster.topology.socket.length;
     else if (scope == "core") divisor = subCluster.topology.core.length;
     else if (scope == "accelerator")
       divisor = subCluster.topology.accelerators.length;
@@ -138,137 +139,6 @@
     // TODO: Move helper functions to module context?
  -->
 <script>
-<<<<<<< HEAD
-    import uPlot from 'uplot'
-    import { formatNumber } from '../units.js'
-    import { getContext, onMount, onDestroy } from 'svelte'
-    import { Card } from 'sveltestrap'
-
-    export let metric
-    export let scope = 'node'
-    export let resources = []
-    export let width
-    export let height
-    export let timestep
-    export let series
-    export let useStatsSeries = null
-    export let statisticsSeries = null
-    export let cluster
-    export let subCluster
-    export let isShared = false
-    export let forNode = false
-    export let numhwthreads = 0
-    export let numaccs = 0
-
-    if (useStatsSeries == null)
-        useStatsSeries = statisticsSeries != null
-
-    if (useStatsSeries == false && series == null)
-        useStatsSeries = true
-
-    const metricConfig = getContext('metrics')(cluster, metric)
-    const clusterCockpitConfig = getContext('cc-config')
-    const resizeSleepTime = 250
-    const normalLineColor = '#000000'
-    const lineWidth = clusterCockpitConfig.plot_general_lineWidth / window.devicePixelRatio
-    const lineColors = clusterCockpitConfig.plot_general_colorscheme
-    const backgroundColors = { normal:  'rgba(255, 255, 255, 1.0)', caution: 'rgba(255, 128, 0, 0.3)', alert: 'rgba(255, 0, 0, 0.3)' }
-    const thresholds = findThresholds(metricConfig, scope, typeof subCluster == 'string' ? cluster.subClusters.find(sc => sc.name == subCluster) : subCluster, isShared, numhwthreads, numaccs)
-
-    // converts the legend into a simple tooltip
-    function legendAsTooltipPlugin({ className, style = { backgroundColor:"rgba(255, 249, 196, 0.92)", color: "black" } } = {}) {
-        let legendEl;
-        const dataSize = series.length
-
-        function init(u, opts) {
-            legendEl = u.root.querySelector(".u-legend");
-
-            legendEl.classList.remove("u-inline");
-            className && legendEl.classList.add(className);
-
-            uPlot.assign(legendEl.style, {
-                textAlign: "left",
-                pointerEvents: "none",
-                display: "none",
-                position: "absolute",
-                left: 0,
-                top: 0,
-                zIndex: 100,
-                boxShadow: "2px 2px 10px rgba(0,0,0,0.5)",
-                ...style
-            });
-
-            // conditional hide series color markers:
-            if (useStatsSeries === true || // Min/Max/Avg Self-Explanatory
-                dataSize === 1          || // Only one Y-Dataseries
-                dataSize > 6            ){ // More than 6 Y-Dataseries
-                const idents = legendEl.querySelectorAll(".u-marker");
-                for (let i = 0; i < idents.length; i++)
-                    idents[i].style.display = "none";
-            }
-
-            const overEl = u.over;
-            overEl.style.overflow = "visible";
-
-            // move legend into plot bounds
-            overEl.appendChild(legendEl);
-
-            // show/hide tooltip on enter/exit
-            overEl.addEventListener("mouseenter", () => {legendEl.style.display = null;});
-            overEl.addEventListener("mouseleave", () => {legendEl.style.display = "none";});
-
-            // let tooltip exit plot
-            // overEl.style.overflow = "visible";
-        }
-
-        function update(u) {
-            const { left, top } = u.cursor;
-            const width = u.over.querySelector(".u-legend").offsetWidth;
-            legendEl.style.transform = "translate(" + (left - width - 15) + "px, " + (top + 15) + "px)";
-        }
-
-        if (dataSize <= 12 || useStatsSeries === true) {
-            return {
-                hooks: {
-                    init: init,
-                    setCursor: update,
-                }
-            }
-        } else { // Setting legend-opts show/live as object with false here will not work ...
-            return {}
-        }
-    }
-
-    function backgroundColor() {
-        if (clusterCockpitConfig.plot_general_colorBackground == false
-            || !thresholds
-            || !(series && series.every(s => s.statistics != null)))
-            return backgroundColors.normal
-
-        let cond = thresholds.alert < thresholds.caution
-            ? (a, b) => a <= b
-            : (a, b) => a >= b
-
-        let avg = series.reduce((sum, series) => sum + series.statistics.avg, 0) / series.length
-
-        if (Number.isNaN(avg))
-            return backgroundColors.normal
-
-        if (cond(avg, thresholds.alert))
-            return backgroundColors.alert
-
-        if (cond(avg, thresholds.caution))
-            return backgroundColors.caution
-
-        return backgroundColors.normal
-    }
-
-    function lineColor(i, n) {
-        if (n >= lineColors.length)
-            return lineColors[i % lineColors.length];
-        else
-            return lineColors[Math.floor((i / n) * lineColors.length)];
-=======
   import uPlot from "uplot";
   import { formatNumber } from "../units.js";
   import { getContext, onMount, onDestroy } from "svelte";
@@ -369,7 +239,6 @@
 
       // let tooltip exit plot
       // overEl.style.overflow = "visible";
->>>>>>> 32a57661
     }
 
     function update(u) {
@@ -652,67 +521,9 @@
     if (timeoutId != null) clearTimeout(timeoutId);
   });
 
-<<<<<<< HEAD
-    export function findThresholds(metricConfig, scope, subCluster, isShared, numhwthreads, numaccs) {
-        // console.log('NAME ' + metricConfig.name + ' / SCOPE ' + scope + ' / SUBCLUSTER ' + subCluster.name)
-        if (!metricConfig || !scope || !subCluster) {
-            console.warn('Argument missing for findThresholds!')
-            return null
-        }
-
-        if ((scope == 'node' && isShared == false) || metricConfig.aggregation == 'avg') {
-            if (metricConfig.subClusters && metricConfig.subClusters.length === 0) {
-                // console.log('subClusterConfigs array empty, use metricConfig defaults')
-                return { normal: metricConfig.normal, caution: metricConfig.caution, alert: metricConfig.alert, peak: metricConfig.peak }
-            } else if (metricConfig.subClusters && metricConfig.subClusters.length > 0) {
-                // console.log('subClusterConfigs found, use subCluster Settings if matching jobs subcluster:')
-                let forSubCluster = metricConfig.subClusters.find(sc => sc.name == subCluster.name)
-                if (forSubCluster && forSubCluster.normal && forSubCluster.caution && forSubCluster.alert && forSubCluster.peak) return forSubCluster
-                else return { normal: metricConfig.normal, caution: metricConfig.caution, alert: metricConfig.alert, peak: metricConfig.peak}
-            } else {
-                console.warn('metricConfig.subClusters not found!')
-                return null
-            }
-        }
-
-        if (metricConfig.aggregation != 'sum') {
-            console.warn('Missing or unkown aggregation mode (sum/avg) for metric:', metricConfig)
-            return null
-        }
-
-        let divisor = 1
-        if (isShared == true) { // Shared
-            if (numaccs > 0) {
-                divisor = subCluster.topology.accelerators.length / numaccs
-            } else if (numhwthreads > 0) {
-                divisor = subCluster.topology.node.length / numhwthreads
-            }
-        else if (scope == 'socket')
-            divisor = subCluster.topology.socket.length
-        else if (scope == 'core')
-            divisor = subCluster.topology.core.length
-        else if (scope == 'accelerator')
-            divisor = subCluster.topology.accelerators.length
-        else if (scope == 'hwthread')
-            divisor = subCluster.topology.node.length
-        else
-            // console.log('TODO: how to calc thresholds for ', scope)
-            return null
-        }
-
-        let mc = metricConfig?.subClusters?.find(sc => sc.name == subCluster.name) || metricConfig
-        return {
-            peak: mc.peak / divisor,
-            normal: mc.normal / divisor,
-            caution: mc.caution / divisor,
-            alert: mc.alert / divisor
-        }
-    }
-=======
   // `from` and `to` must be numbers between 0 and 1.
   export function setTimeRange(from, to) {
     if (!uplot || from > to) return false;
->>>>>>> 32a57661
 
     uplot.setScale("x", { min: from * maxX, max: to * maxX });
     return true;
