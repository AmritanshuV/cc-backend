<script>
<<<<<<< HEAD
    import Refresher from "./joblist/Refresher.svelte";
    import Roofline, { transformPerNodeData } from "./plots/Roofline.svelte";
    import Pie, { colors } from "./plots/Pie.svelte";
    import Histogram from "./plots/Histogram.svelte";
    import {
        Row,
        Col,
        Spinner,
        Card,
        CardHeader,
        CardTitle,
        CardBody,
        Table,
        Progress,
        Icon,
    } from "sveltestrap";
    import { init, convert2uplot } from "./utils.js";
    import { scaleNumbers } from "./units.js";
    import { queryStore, gql, getContextClient } from "@urql/svelte";

    const { query: initq } = init();
=======
    import { getContext } from 'svelte'
    import Refresher from './joblist/Refresher.svelte'
    import Roofline, { transformPerNodeData } from './plots/Roofline.svelte'
    import Pie, { colors } from './plots/Pie.svelte'
    import Histogram from './plots/Histogram.svelte'
    import { Row, Col, Spinner, Card, CardHeader, CardTitle, CardBody, Table, Progress, Icon } from 'sveltestrap'
    import { init, convert2uplot } from './utils.js'
    import { scaleNumbers } from './units.js'
    import { queryStore, gql, getContextClient, mutationStore } from '@urql/svelte'

    const { query: initq } = init()
    const ccconfig = getContext("cc-config")
>>>>>>> c401e195

    export let cluster;

<<<<<<< HEAD
    let plotWidths = [],
        colWidth1 = 0,
        colWidth2;
    let from = new Date(Date.now() - 5 * 60 * 1000),
        to = new Date(Date.now());
=======
    let plotWidths = [], colWidth1 = 0, colWidth2
    let from = new Date(Date.now() - 5 * 60 * 1000), to = new Date(Date.now())
    const topOptions = [
        {key: 'totalJobs',  label: 'Jobs'},
        {key: 'totalNodes', label: 'Nodes'},
        {key: 'totalCores', label: 'Cores'},
        {key: 'totalAccs',  label: 'Accelerators'},
    ]

    let topProjectSelection = topOptions.find((option) => option.key == ccconfig[`status_view_selectedTopProjectCategory:${cluster}`]) || topOptions.find((option) => option.key == ccconfig.status_view_selectedTopProjectCategory)
    let topUserSelection    = topOptions.find((option) => option.key == ccconfig[`status_view_selectedTopUserCategory:${cluster}`])    || topOptions.find((option) => option.key == ccconfig.status_view_selectedTopUserCategory)
>>>>>>> c401e195

    const client = getContextClient();
    $: mainQuery = queryStore({
        client: client,
        query: gql`
            query (
                $cluster: String!
                $filter: [JobFilter!]!
                $metrics: [String!]
                $from: Time!
                $to: Time!
            ) {
                nodeMetrics(
                    cluster: $cluster
                    metrics: $metrics
                    from: $from
                    to: $to
                ) {
                    host
                    subCluster
                    metrics {
                        name
                        scope
                        metric {
                            timestep
                            unit {
                                base
                                prefix
                            }
                            series {
                                data
                            }
                        }
                    }
                }

<<<<<<< HEAD
                stats: jobsStatistics(filter: $filter) {
                    histDuration {
                        count
                        value
                    }
                    histNumNodes {
                        count
                        value
                    }
                }

                allocatedNodes(cluster: $cluster) {
                    name
                    count
                }
                topUsers: jobsCount(
                    filter: $filter
                    groupBy: USER
                    weight: NODE_COUNT
                    limit: 10
                ) {
                    name
                    count
                }
                topProjects: jobsCount(
                    filter: $filter
                    groupBy: PROJECT
                    weight: NODE_COUNT
                    limit: 10
                ) {
                    name
                    count
                }
            }
        `,
        variables: {
            cluster: cluster,
            metrics: ["flops_any", "mem_bw"],
            from: from.toISOString(),
            to: to.toISOString(),
            filter: [{ state: ["running"] }, { cluster: { eq: cluster } }],
        },
    });

    const sumUp = (data, subcluster, metric) =>
        data.reduce(
            (sum, node) =>
                node.subCluster == subcluster
                    ? sum +
                      (node.metrics
                          .find((m) => m.name == metric)
                          ?.metric.series.reduce(
                              (sum, series) =>
                                  sum + series.data[series.data.length - 1],
                              0
                          ) || 0)
                    : sum,
            0
        );
=======
        stats: jobsStatistics(filter: $filter) {
            histDuration { count, value }
            histNumNodes { count, value }
            histNumCores { count, value }
            histNumAccs { count, value }
        }

        allocatedNodes(cluster: $cluster) { name, count }
    }`,
    variables: {
         cluster: cluster, metrics: ['flops_any', 'mem_bw'], from: from.toISOString(), to: to.toISOString(),
        filter: [{ state: ['running'] }, { cluster: { eq: cluster } }]
    }
    })

    const paging = { itemsPerPage: 10, page: 1 }; // Top 10
    $: topUserQuery = queryStore({
        client: client,
        query: gql`
            query($filter: [JobFilter!]!, $paging: PageRequest!, $sortBy: SortByAggregate!) {
                topUser: jobsStatistics(filter: $filter, page: $paging, sortBy: $sortBy, groupBy: USER) {
                    id
                    totalJobs
                    totalNodes
                    totalCores
                    totalAccs
                }
            }
        `, 
        variables: { filter: [{ state: ['running'] }, { cluster: { eq: cluster } }], paging, sortBy: topUserSelection.key.toUpperCase() }
    })

    $: topProjectQuery = queryStore({
        client: client,
        query: gql`
            query($filter: [JobFilter!]!, $paging: PageRequest!, $sortBy: SortByAggregate!) {
                topProjects: jobsStatistics(filter: $filter, page: $paging, sortBy: $sortBy, groupBy: PROJECT) {
                    id
                    totalJobs
                    totalNodes
                    totalCores
                    totalAccs
                }
            }
        `, 
        variables: { filter: [{ state: ['running'] }, { cluster: { eq: cluster } }], paging, sortBy: topProjectSelection.key.toUpperCase() }
    })

    const sumUp = (data, subcluster, metric) => data.reduce((sum, node) => node.subCluster == subcluster
        ? sum + (node.metrics.find(m => m.name == metric)?.metric.series.reduce((sum, series) => sum + series.data[series.data.length - 1], 0) || 0)
        : sum, 0)
>>>>>>> c401e195

    let allocatedNodes = {},
        flopRate = {},
        flopRateUnitPrefix = {},
        flopRateUnitBase = {},
        memBwRate = {},
        memBwRateUnitPrefix = {},
        memBwRateUnitBase = {};
    $: if ($initq.data && $mainQuery.data) {
        let subClusters = $initq.data.clusters.find(
            (c) => c.name == cluster
        ).subClusters;
        for (let subCluster of subClusters) {
            allocatedNodes[subCluster.name] =
                $mainQuery.data.allocatedNodes.find(
                    ({ name }) => name == subCluster.name
                )?.count || 0;
            flopRate[subCluster.name] =
                Math.floor(
                    sumUp(
                        $mainQuery.data.nodeMetrics,
                        subCluster.name,
                        "flops_any"
                    ) * 100
                ) / 100;
            flopRateUnitPrefix[subCluster.name] =
                subCluster.flopRateSimd.unit.prefix;
            flopRateUnitBase[subCluster.name] =
                subCluster.flopRateSimd.unit.base;
            memBwRate[subCluster.name] =
                Math.floor(
                    sumUp(
                        $mainQuery.data.nodeMetrics,
                        subCluster.name,
                        "mem_bw"
                    ) * 100
                ) / 100;
            memBwRateUnitPrefix[subCluster.name] =
                subCluster.memoryBandwidth.unit.prefix;
            memBwRateUnitBase[subCluster.name] =
                subCluster.memoryBandwidth.unit.base;
        }
    }
<<<<<<< HEAD
=======

    const updateConfigurationMutation = ({ name, value }) => {
        return mutationStore({
            client: client,
            query: gql`
                mutation ($name: String!, $value: String!) {
                    updateConfiguration(name: $name, value: $value)
                }
            `,
            variables: { name, value }
        });
    }

    function updateTopUserConfiguration(select) {
        if (ccconfig[`status_view_selectedTopUserCategory:${cluster}`] != select) {
            updateConfigurationMutation({ name: `status_view_selectedTopUserCategory:${cluster}`, value: JSON.stringify(select) })
            .subscribe(res => {
                if (res.fetching === false && !res.error) {
                    // console.log(`status_view_selectedTopUserCategory:${cluster}` + ' -> Updated!')
                } else if (res.fetching === false && res.error) {
                    throw res.error
                }
            })
        } else {
            // console.log('No Mutation Required: Top User')
        }
    }

    function updateTopProjectConfiguration(select) {
        if (ccconfig[`status_view_selectedTopProjectCategory:${cluster}`] != select) {
            updateConfigurationMutation({ name: `status_view_selectedTopProjectCategory:${cluster}`, value: JSON.stringify(select) })
            .subscribe(res => {
                if (res.fetching === false && !res.error) {
                    // console.log(`status_view_selectedTopProjectCategory:${cluster}` + ' -> Updated!')
                } else if (res.fetching === false && res.error) {
                    throw res.error
                }
            })
        } else {
            // console.log('No Mutation Required: Top Project')
        }
    };

    $: updateTopUserConfiguration(topUserSelection.key)
    $: updateTopProjectConfiguration(topProjectSelection.key)

>>>>>>> c401e195
</script>

<!-- Loading indicator & Refresh -->

<Row>
    <Col xs="auto" style="align-self: flex-end;">
        <h4 class="mb-0">Current utilization of cluster "{cluster}"</h4>
    </Col>
    <Col xs="auto">
        {#if $initq.fetching || $mainQuery.fetching}
            <Spinner />
        {:else if $initq.error}
            <Card body color="danger">{$initq.error.message}</Card>
        {:else}
            <!-- ... -->
        {/if}
    </Col>
    <Col xs="auto" style="margin-left: auto;">
        <Refresher
            initially={120}
            on:reload={() => {
                from = new Date(Date.now() - 5 * 60 * 1000);
                to = new Date(Date.now());
            }}
        />
    </Col>
</Row>
{#if $mainQuery.error}
    <Row>
        <Col>
            <Card body color="danger">{$mainQuery.error.message}</Card>
        </Col>
    </Row>
{/if}

<hr />

<!-- Gauges & Roofline per Subcluster-->

{#if $initq.data && $mainQuery.data}
    {#each $initq.data.clusters.find((c) => c.name == cluster).subClusters as subCluster, i}
        <Row class="mb-3 justify-content-center">
            <Col md="4" class="px-3">
                <Card class="h-auto mt-1">
                    <CardHeader>
                        <CardTitle class="mb-0"
                            >SubCluster "{subCluster.name}"</CardTitle
                        >
                    </CardHeader>
                    <CardBody>
                        <Table borderless>
                            <tr class="py-2">
                                <th scope="col">Allocated Nodes</th>
                                <td style="min-width: 100px;"
                                    ><div class="col">
                                        <Progress
                                            value={allocatedNodes[
                                                subCluster.name
                                            ]}
                                            max={subCluster.numberOfNodes}
                                        />
                                    </div></td
                                >
                                <td
                                    >{allocatedNodes[subCluster.name]} / {subCluster.numberOfNodes}
                                    Nodes</td
                                >
                            </tr>
                            <tr class="py-2">
                                <th scope="col"
                                    >Flop Rate (Any) <Icon
                                        name="info-circle"
                                        class="p-1"
                                        style="cursor: help;"
                                        title="Flops[Any] = (Flops[Double] x 2) + Flops[Single]"
                                    /></th
                                >
                                <td style="min-width: 100px;"
                                    ><div class="col">
                                        <Progress
                                            value={flopRate[subCluster.name]}
                                            max={subCluster.flopRateSimd.value *
                                                subCluster.numberOfNodes}
                                        />
                                    </div></td
                                >
                                <td>
                                    {scaleNumbers(
                                        flopRate[subCluster.name],
                                        subCluster.flopRateSimd.value *
                                            subCluster.numberOfNodes,
                                        flopRateUnitPrefix[subCluster.name]
                                    )}{flopRateUnitBase[subCluster.name]} [Max]
                                </td>
                            </tr>
                            <tr class="py-2">
                                <th scope="col">MemBw Rate</th>
                                <td style="min-width: 100px;"
                                    ><div class="col">
                                        <Progress
                                            value={memBwRate[subCluster.name]}
                                            max={subCluster.memoryBandwidth
                                                .value *
                                                subCluster.numberOfNodes}
                                        />
                                    </div></td
                                >
                                <td>
                                    {scaleNumbers(
                                        memBwRate[subCluster.name],
                                        subCluster.memoryBandwidth.value *
                                            subCluster.numberOfNodes,
                                        memBwRateUnitPrefix[subCluster.name]
                                    )}{memBwRateUnitBase[subCluster.name]} [Max]
                                </td>
                            </tr>
                        </Table>
                    </CardBody>
                </Card>
            </Col>
            <Col class="px-3">
                <div bind:clientWidth={plotWidths[i]}>
                    {#key $mainQuery.data.nodeMetrics}
                        <Roofline
                            width={plotWidths[i] - 10}
                            height={300}
                            colorDots={true}
                            showTime={false}
                            cluster={subCluster}
                            data={transformPerNodeData(
                                $mainQuery.data.nodeMetrics.filter(
                                    (data) => data.subCluster == subCluster.name
                                )
                            )}
                        />
                    {/key}
                </div>
            </Col>
        </Row>
    {/each}

    <hr style="margin-top: -1em;" />

    <!-- Usage Stats as Histograms -->

    <Row>
        <Col class="p-2">
            <div bind:clientWidth={colWidth1}>
<<<<<<< HEAD
                <h4 class="text-center">Top Users</h4>
                {#key $mainQuery.data}
                    <Pie
                        size={colWidth1}
                        sliceLabel="Jobs"
                        quantities={$mainQuery.data.topUsers
                            .sort((a, b) => b.count - a.count)
                            .map((tu) => tu.count)}
                        entities={$mainQuery.data.topUsers
                            .sort((a, b) => b.count - a.count)
                            .map((tu) => tu.name)}
                    />
=======
                <h4 class="text-center">Top Users on {cluster.charAt(0).toUpperCase() + cluster.slice(1)}</h4>
                {#key $topUserQuery.data}
                    {#if $topUserQuery.fetching}
                        <Spinner/>
                    {:else if $topUserQuery.error}
                        <Card body color="danger">{$topUserQuery.error.message}</Card>
                    {:else}                    
                        <Pie
                            size={colWidth1}
                            sliceLabel={topUserSelection.label}
                            quantities={$topUserQuery.data.topUser.map((tu) => tu[topUserSelection.key])}
                            entities={$topUserQuery.data.topUser.map((tu) => tu.id)}
                        />
                    {/if}
>>>>>>> c401e195
                {/key}
            </div>
        </Col>
        <Col class="px-4 py-2">
<<<<<<< HEAD
            <Table>
                <tr class="mb-2"
                    ><th>Legend</th><th>User Name</th><th>Number of Nodes</th
                    ></tr
                >
                {#each $mainQuery.data.topUsers.sort((a, b) => b.count - a.count) as { name, count }, i}
                    <tr>
                        <td
                            ><Icon
                                name="circle-fill"
                                style="color: {colors[i]};"
                            /></td
                        >
                        <th scope="col"
                            ><a
                                href="/monitoring/user/{name}?cluster={cluster}&state=running"
                                >{name}</a
                            ></th
                        >
                        <td>{count}</td>
                    </tr>
                {/each}
            </Table>
        </Col>
        <Col class="p-2">
            <h4 class="text-center">Top Projects</h4>
            {#key $mainQuery.data}
                <Pie
                    size={colWidth1}
                    sliceLabel="Jobs"
                    quantities={$mainQuery.data.topProjects
                        .sort((a, b) => b.count - a.count)
                        .map((tp) => tp.count)}
                    entities={$mainQuery.data.topProjects
                        .sort((a, b) => b.count - a.count)
                        .map((tp) => tp.name)}
                />
            {/key}
        </Col>
        <Col class="px-4 py-2">
            <Table>
                <tr class="mb-2"
                    ><th>Legend</th><th>Project Code</th><th>Number of Nodes</th
                    ></tr
                >
                {#each $mainQuery.data.topProjects.sort((a, b) => b.count - a.count) as { name, count }, i}
                    <tr>
                        <td
                            ><Icon
                                name="circle-fill"
                                style="color: {colors[i]};"
                            /></td
                        >
                        <th scope="col"
                            ><a
                                href="/monitoring/jobs/?cluster={cluster}&state=running&project={name}&projectMatch=eq"
                                >{name}</a
                            ></th
                        >
                        <td>{count}</td>
                    </tr>
                {/each}
            </Table>
=======
            {#key $topUserQuery.data}
                {#if $topUserQuery.fetching}
                    <Spinner/>
                {:else if $topUserQuery.error}
                    <Card body color="danger">{$topUserQuery.error.message}</Card>
                {:else}                    
                    <Table>
                        <tr class="mb-2">
                            <th>Legend</th>
                            <th>User Name</th>
                            <th>Number of
                                <select class="p-0" bind:value={topUserSelection}>
                                    {#each topOptions as option}
                                        <option value={option}>
                                            {option.label}
                                        </option>
                                    {/each}
                                </select>
                            </th>
                        </tr>
                        {#each $topUserQuery.data.topUser as tu, i}
                            <tr>
                                <td><Icon name="circle-fill" style="color: {colors[i]};"/></td>
                                <th scope="col"><a href="/monitoring/user/{tu.id}?cluster={cluster}&state=running">{tu.id}</a></th>
                                <td>{tu[topUserSelection.key]}</td>
                            </tr>
                        {/each}
                    </Table>
                {/if}
            {/key}
        </Col>
        <Col class="p-2">
            <h4 class="text-center">Top Projects on {cluster.charAt(0).toUpperCase() + cluster.slice(1)}</h4>
            {#key $topProjectQuery.data}
                {#if $topProjectQuery.fetching}
                    <Spinner/>
                {:else if $topProjectQuery.error}
                    <Card body color="danger">{$topProjectQuery.error.message}</Card>
                {:else}
                    <Pie
                        size={colWidth1}
                        sliceLabel={topProjectSelection.label}
                        quantities={$topProjectQuery.data.topProjects.map((tp) => tp[topProjectSelection.key])}
                        entities={$topProjectQuery.data.topProjects.map((tp) => tp.id)}
                    />
                {/if}
            {/key}
        </Col>
        <Col class="px-4 py-2">
            {#key $topProjectQuery.data}
                {#if $topProjectQuery.fetching}
                    <Spinner/>
                {:else if $topProjectQuery.error}
                    <Card body color="danger">{$topProjectQuery.error.message}</Card>
                {:else}   
                    <Table>
                        <tr class="mb-2">
                            <th>Legend</th>
                            <th>Project Code</th>
                            <th>Number of
                                <select class="p-0" bind:value={topProjectSelection}>
                                    {#each topOptions as option}
                                        <option value={option}>
                                            {option.label}
                                        </option>
                                    {/each}
                                </select>
                            </th>
                        </tr>
                        {#each $topProjectQuery.data.topProjects as tp, i}
                            <tr>
                                <td><Icon name="circle-fill" style="color: {colors[i]};"/></td>
                                <th scope="col"><a href="/monitoring/jobs/?cluster={cluster}&state=running&project={tp.id}&projectMatch=eq">{tp.id}</a></th>
                                <td>{tp[topProjectSelection.key]}</td>
                            </tr>
                        {/each}
                    </Table>
                {/if}
            {/key}
>>>>>>> c401e195
        </Col>
    </Row>
    <hr class="my-2" />
    <Row>
        <Col class="p-2">
            <div bind:clientWidth={colWidth2}>
                {#key $mainQuery.data.stats}
                    <Histogram
                        data={convert2uplot(
                            $mainQuery.data.stats[0].histDuration
                        )}
                        width={colWidth2 - 25}
                        title="Duration Distribution"
                        xlabel="Current Runtimes"
                        xunit="Hours"
                        ylabel="Number of Jobs"
                        yunit="Jobs"
                    />
                {/key}
            </div>
        </Col>
        <Col class="p-2">
            {#key $mainQuery.data.stats}
                <Histogram
                    data={convert2uplot($mainQuery.data.stats[0].histNumNodes)}
                    width={colWidth2 - 25}
                    title="Number of Nodes Distribution"
                    xlabel="Allocated Nodes"
                    xunit="Nodes"
                    ylabel="Number of Jobs"
                    yunit="Jobs"
                />
            {/key}
        </Col>
    </Row>
<<<<<<< HEAD
{/if}
=======
    <Row cols={2}>
        <Col class="p-2">
            <div bind:clientWidth={colWidth2}>
                {#key $mainQuery.data.stats}
                    <Histogram
                        data={convert2uplot($mainQuery.data.stats[0].histNumCores)}
                        width={colWidth2 - 25}
                        title="Number of Cores Distribution"
                        xlabel="Allocated Cores"
                        xunit="Cores" 
                        ylabel="Number of Jobs"
                        yunit="Jobs"/>
                {/key}
            </div>
        </Col>
        <Col class="p-2">
            {#key $mainQuery.data.stats}
                <Histogram
                    data={convert2uplot($mainQuery.data.stats[0].histNumAccs)}
                    width={colWidth2 - 25}
                    title="Number of Accelerators Distribution"
                    xlabel="Allocated Accs"
                    xunit="Accs" 
                    ylabel="Number of Jobs"
                    yunit="Jobs"/>
            {/key}
        </Col>
    </Row>
{/if}
>>>>>>> c401e195
<|MERGE_RESOLUTION|>--- conflicted
+++ resolved
@@ -1,27 +1,4 @@
 <script>
-<<<<<<< HEAD
-    import Refresher from "./joblist/Refresher.svelte";
-    import Roofline, { transformPerNodeData } from "./plots/Roofline.svelte";
-    import Pie, { colors } from "./plots/Pie.svelte";
-    import Histogram from "./plots/Histogram.svelte";
-    import {
-        Row,
-        Col,
-        Spinner,
-        Card,
-        CardHeader,
-        CardTitle,
-        CardBody,
-        Table,
-        Progress,
-        Icon,
-    } from "sveltestrap";
-    import { init, convert2uplot } from "./utils.js";
-    import { scaleNumbers } from "./units.js";
-    import { queryStore, gql, getContextClient } from "@urql/svelte";
-
-    const { query: initq } = init();
-=======
     import { getContext } from 'svelte'
     import Refresher from './joblist/Refresher.svelte'
     import Roofline, { transformPerNodeData } from './plots/Roofline.svelte'
@@ -34,17 +11,9 @@
 
     const { query: initq } = init()
     const ccconfig = getContext("cc-config")
->>>>>>> c401e195
 
     export let cluster;
 
-<<<<<<< HEAD
-    let plotWidths = [],
-        colWidth1 = 0,
-        colWidth2;
-    let from = new Date(Date.now() - 5 * 60 * 1000),
-        to = new Date(Date.now());
-=======
     let plotWidths = [], colWidth1 = 0, colWidth2
     let from = new Date(Date.now() - 5 * 60 * 1000), to = new Date(Date.now())
     const topOptions = [
@@ -56,7 +25,6 @@
 
     let topProjectSelection = topOptions.find((option) => option.key == ccconfig[`status_view_selectedTopProjectCategory:${cluster}`]) || topOptions.find((option) => option.key == ccconfig.status_view_selectedTopProjectCategory)
     let topUserSelection    = topOptions.find((option) => option.key == ccconfig[`status_view_selectedTopUserCategory:${cluster}`])    || topOptions.find((option) => option.key == ccconfig.status_view_selectedTopUserCategory)
->>>>>>> c401e195
 
     const client = getContextClient();
     $: mainQuery = queryStore({
@@ -93,67 +61,6 @@
                     }
                 }
 
-<<<<<<< HEAD
-                stats: jobsStatistics(filter: $filter) {
-                    histDuration {
-                        count
-                        value
-                    }
-                    histNumNodes {
-                        count
-                        value
-                    }
-                }
-
-                allocatedNodes(cluster: $cluster) {
-                    name
-                    count
-                }
-                topUsers: jobsCount(
-                    filter: $filter
-                    groupBy: USER
-                    weight: NODE_COUNT
-                    limit: 10
-                ) {
-                    name
-                    count
-                }
-                topProjects: jobsCount(
-                    filter: $filter
-                    groupBy: PROJECT
-                    weight: NODE_COUNT
-                    limit: 10
-                ) {
-                    name
-                    count
-                }
-            }
-        `,
-        variables: {
-            cluster: cluster,
-            metrics: ["flops_any", "mem_bw"],
-            from: from.toISOString(),
-            to: to.toISOString(),
-            filter: [{ state: ["running"] }, { cluster: { eq: cluster } }],
-        },
-    });
-
-    const sumUp = (data, subcluster, metric) =>
-        data.reduce(
-            (sum, node) =>
-                node.subCluster == subcluster
-                    ? sum +
-                      (node.metrics
-                          .find((m) => m.name == metric)
-                          ?.metric.series.reduce(
-                              (sum, series) =>
-                                  sum + series.data[series.data.length - 1],
-                              0
-                          ) || 0)
-                    : sum,
-            0
-        );
-=======
         stats: jobsStatistics(filter: $filter) {
             histDuration { count, value }
             histNumNodes { count, value }
@@ -205,7 +112,6 @@
     const sumUp = (data, subcluster, metric) => data.reduce((sum, node) => node.subCluster == subcluster
         ? sum + (node.metrics.find(m => m.name == metric)?.metric.series.reduce((sum, series) => sum + series.data[series.data.length - 1], 0) || 0)
         : sum, 0)
->>>>>>> c401e195
 
     let allocatedNodes = {},
         flopRate = {},
@@ -249,8 +155,6 @@
                 subCluster.memoryBandwidth.unit.base;
         }
     }
-<<<<<<< HEAD
-=======
 
     const updateConfigurationMutation = ({ name, value }) => {
         return mutationStore({
@@ -297,7 +201,6 @@
     $: updateTopUserConfiguration(topUserSelection.key)
     $: updateTopProjectConfiguration(topProjectSelection.key)
 
->>>>>>> c401e195
 </script>
 
 <!-- Loading indicator & Refresh -->
@@ -446,20 +349,6 @@
     <Row>
         <Col class="p-2">
             <div bind:clientWidth={colWidth1}>
-<<<<<<< HEAD
-                <h4 class="text-center">Top Users</h4>
-                {#key $mainQuery.data}
-                    <Pie
-                        size={colWidth1}
-                        sliceLabel="Jobs"
-                        quantities={$mainQuery.data.topUsers
-                            .sort((a, b) => b.count - a.count)
-                            .map((tu) => tu.count)}
-                        entities={$mainQuery.data.topUsers
-                            .sort((a, b) => b.count - a.count)
-                            .map((tu) => tu.name)}
-                    />
-=======
                 <h4 class="text-center">Top Users on {cluster.charAt(0).toUpperCase() + cluster.slice(1)}</h4>
                 {#key $topUserQuery.data}
                     {#if $topUserQuery.fetching}
@@ -474,76 +363,10 @@
                             entities={$topUserQuery.data.topUser.map((tu) => tu.id)}
                         />
                     {/if}
->>>>>>> c401e195
                 {/key}
             </div>
         </Col>
         <Col class="px-4 py-2">
-<<<<<<< HEAD
-            <Table>
-                <tr class="mb-2"
-                    ><th>Legend</th><th>User Name</th><th>Number of Nodes</th
-                    ></tr
-                >
-                {#each $mainQuery.data.topUsers.sort((a, b) => b.count - a.count) as { name, count }, i}
-                    <tr>
-                        <td
-                            ><Icon
-                                name="circle-fill"
-                                style="color: {colors[i]};"
-                            /></td
-                        >
-                        <th scope="col"
-                            ><a
-                                href="/monitoring/user/{name}?cluster={cluster}&state=running"
-                                >{name}</a
-                            ></th
-                        >
-                        <td>{count}</td>
-                    </tr>
-                {/each}
-            </Table>
-        </Col>
-        <Col class="p-2">
-            <h4 class="text-center">Top Projects</h4>
-            {#key $mainQuery.data}
-                <Pie
-                    size={colWidth1}
-                    sliceLabel="Jobs"
-                    quantities={$mainQuery.data.topProjects
-                        .sort((a, b) => b.count - a.count)
-                        .map((tp) => tp.count)}
-                    entities={$mainQuery.data.topProjects
-                        .sort((a, b) => b.count - a.count)
-                        .map((tp) => tp.name)}
-                />
-            {/key}
-        </Col>
-        <Col class="px-4 py-2">
-            <Table>
-                <tr class="mb-2"
-                    ><th>Legend</th><th>Project Code</th><th>Number of Nodes</th
-                    ></tr
-                >
-                {#each $mainQuery.data.topProjects.sort((a, b) => b.count - a.count) as { name, count }, i}
-                    <tr>
-                        <td
-                            ><Icon
-                                name="circle-fill"
-                                style="color: {colors[i]};"
-                            /></td
-                        >
-                        <th scope="col"
-                            ><a
-                                href="/monitoring/jobs/?cluster={cluster}&state=running&project={name}&projectMatch=eq"
-                                >{name}</a
-                            ></th
-                        >
-                        <td>{count}</td>
-                    </tr>
-                {/each}
-            </Table>
-=======
             {#key $topUserQuery.data}
                 {#if $topUserQuery.fetching}
                     <Spinner/>
@@ -623,7 +446,6 @@
                     </Table>
                 {/if}
             {/key}
->>>>>>> c401e195
         </Col>
     </Row>
     <hr class="my-2" />
@@ -659,9 +481,6 @@
             {/key}
         </Col>
     </Row>
-<<<<<<< HEAD
-{/if}
-=======
     <Row cols={2}>
         <Col class="p-2">
             <div bind:clientWidth={colWidth2}>
@@ -690,5 +509,4 @@
             {/key}
         </Col>
     </Row>
-{/if}
->>>>>>> c401e195
+{/if}