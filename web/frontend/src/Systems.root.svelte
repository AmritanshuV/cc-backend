--- conflicted
+++ resolved
@@ -144,13 +144,8 @@
                             series={item.data.metric.series}
                             metric={item.data.name}
                             cluster={clusters.find(c => c.name == cluster)}
-<<<<<<< HEAD
-                            subCluster={item.subCluster}
-                            forNode={true} />
-=======
                             subCluster={item.subCluster} 
                             resources={[{hostname: item.host}]}/>
->>>>>>> 6834f07d
                     {:else if item.disabled === true && item.data}
                         <Card style="margin-left: 2rem;margin-right: 2rem;" body color="info">Metric disabled for subcluster <code>{selectedMetric}:{item.subCluster}</code></Card>
                     {:else}
