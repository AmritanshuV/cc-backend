--- conflicted
+++ resolved
@@ -67,12 +67,8 @@
 	if err := row.Scan(
 		&job.ID, &job.JobID, &job.User, &job.Project, &job.Cluster, &job.SubCluster, &job.StartTimeUnix, &job.Partition, &job.ArrayJobId,
 		&job.NumNodes, &job.NumHWThreads, &job.NumAcc, &job.Exclusive, &job.MonitoringStatus, &job.SMT, &job.State,
-<<<<<<< HEAD
-		&job.Duration, &job.Walltime, &job.RawResources /*&job.MetaData*/); err != nil {
-		log.Warn("Error while scanning rows")
-=======
 		&job.Duration, &job.Walltime, &job.RawResources, /*&job.RawMetaData*/); err != nil {
->>>>>>> 180e9cb0
+    log.Warn("Error while scanning rows")
 		return nil, err
 	}
 
